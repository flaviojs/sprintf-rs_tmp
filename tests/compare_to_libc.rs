--- conflicted
+++ resolved
@@ -1,11 +1,7 @@
-<<<<<<< HEAD
-use std::convert::{TryFrom, TryInto};
-=======
 // The libc crate on Windows doesn't have snprintf
 #![cfg(not(windows))]
 
-use std::convert::TryInto;
->>>>>>> b89225e3
+use std::convert::{TryFrom, TryInto};
 use std::ffi::CString;
 use std::os::raw::c_char;
 
